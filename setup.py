from setuptools import setup, find_packages

import os

with open("README.md", "r") as fh:
    long_description = fh.read()


setup(name='donkeycar',
<<<<<<< HEAD
      version='2.5.7',
      description='Self driving library for python.',
      long_description=long_description,
      long_description_content_type="text/markdown",
      url='https://github.com/autorope/donkeycar',
      download_url='https://github.com/autorope/donkeycar/archive/2.1.5.tar.gz',
      author='Will Roscoe',
      author_email='wroscoe@gmail.com',
      license='MIT',
      entry_points={
          'console_scripts': [
              'donkey=donkeycar.management.base:execute_from_command_line',
          ],
      },
      install_requires=['numpy',
                        'pillow',
                        'docopt',
                        'tornado==4.5.3',
                        'requests',
                        'h5py',
                        'python-socketio',
                        'flask',
                        'eventlet',
                        'moviepy',
                        'pandas',
                        ],

      extras_require={
                      'tf': ['tensorflow>=1.9.0'],
                      'tf_gpu': ['tensorflow-gpu>=1.9.0'],
                      'pi': [
                          'picamera',
                          'Adafruit_PCA9685',
                          ],
                      'dev': [
                          'pytest',
                          'pytest-cov',
                          'responses'
                          ],
                      'ci': ['codecov']
                  },
=======
    version='2.6.0.t',
    description='Self driving library for python.',
    url='https://github.com/tawnkramer/donkey',
    author='Will Roscoe',
    author_email='wroscoe@gmail.com',
    license='MIT',
    entry_points={
        'console_scripts': [
            'donkey=donkeycar.management.base:execute_from_command_line',
        ],
    },
    install_requires=['numpy', 
                      'pillow',
                      'docopt',
                      'tornado==4.5.2',
                      'requests',
                      'keras',
                      'h5py',
                      'python-socketio',
                      'flask',
                      'eventlet',
                      'moviepy',
                      'pandas',
                      'PrettyTable',
                      'paho-mqtt'
                     ],

    extras_require={
                    'pi': [
                        'picamera',
                        'Adafruit_PCA9685',
                        'RPi.GPIO'
                        ],
                    'pc': [
                        'matplotlib',
                        'scikit-learn',
                        ]
                    },
    package_data={
        'donkeycar': extra_files, 
        },
>>>>>>> 46a36542

      include_package_data=True,

      classifiers=[
          # How mature is this project? Common values are
          #   3 - Alpha
          #   4 - Beta
          #   5 - Production/Stable
          'Development Status :: 3 - Alpha',

          # Indicate who your project is intended for
          'Intended Audience :: Developers',
          'Topic :: Scientific/Engineering :: Artificial Intelligence',

          # Pick your license as you wish (should match "license" above)
          'License :: OSI Approved :: MIT License',

          # Specify the Python versions you support here. In particular, ensure
          # that you indicate whether you support Python 2, Python 3 or both.

          'Programming Language :: Python :: 3.5',
          'Programming Language :: Python :: 3.6',
      ],
      keywords='selfdriving cars donkeycar diyrobocars',

      packages=find_packages(exclude=(['tests', 'docs', 'site', 'env'])),
      )<|MERGE_RESOLUTION|>--- conflicted
+++ resolved
@@ -7,54 +7,11 @@
 
 
 setup(name='donkeycar',
-<<<<<<< HEAD
-      version='2.5.7',
-      description='Self driving library for python.',
-      long_description=long_description,
-      long_description_content_type="text/markdown",
-      url='https://github.com/autorope/donkeycar',
-      download_url='https://github.com/autorope/donkeycar/archive/2.1.5.tar.gz',
-      author='Will Roscoe',
-      author_email='wroscoe@gmail.com',
-      license='MIT',
-      entry_points={
-          'console_scripts': [
-              'donkey=donkeycar.management.base:execute_from_command_line',
-          ],
-      },
-      install_requires=['numpy',
-                        'pillow',
-                        'docopt',
-                        'tornado==4.5.3',
-                        'requests',
-                        'h5py',
-                        'python-socketio',
-                        'flask',
-                        'eventlet',
-                        'moviepy',
-                        'pandas',
-                        ],
-
-      extras_require={
-                      'tf': ['tensorflow>=1.9.0'],
-                      'tf_gpu': ['tensorflow-gpu>=1.9.0'],
-                      'pi': [
-                          'picamera',
-                          'Adafruit_PCA9685',
-                          ],
-                      'dev': [
-                          'pytest',
-                          'pytest-cov',
-                          'responses'
-                          ],
-                      'ci': ['codecov']
-                  },
-=======
-    version='2.6.0.t',
+    version='3.0.0',
     description='Self driving library for python.',
-    url='https://github.com/tawnkramer/donkey',
-    author='Will Roscoe',
-    author_email='wroscoe@gmail.com',
+    url='https://github.com/autorope/donkeycar',
+    author='Will Roscoe, Adam Conway, Tawn Kramer',
+    author_email='wroscoe@gmail.com, adam@casaconway.com, tawnkramer@gmail.com',
     license='MIT',
     entry_points={
         'console_scripts': [
@@ -86,12 +43,17 @@
                     'pc': [
                         'matplotlib',
                         'scikit-learn',
-                        ]
+                        'pytest',
+                        'pytest-cov',
+                        'responses',
+                        ],
+                    'ci': ['codecov']
+                    'tf': ['tensorflow>=1.9.0'],
+                    'tf_gpu': ['tensorflow-gpu>=1.9.0'],
                     },
     package_data={
         'donkeycar': extra_files, 
         },
->>>>>>> 46a36542
 
       include_package_data=True,
 
